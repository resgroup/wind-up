import logging
import sys
import zipfile
from functools import partial
from pathlib import Path

import pandas as pd
from pandas.testing import assert_frame_equal
from scipy.stats import circmean
from tabulate import tabulate

from wind_up.caching import with_parquet_cache
from wind_up.combine_results import calc_net_uplift
from wind_up.constants import OUTPUT_DIR, PROJECTROOT_DIR, TIMESTAMP_COL, DataColumns
from wind_up.interface import AssessmentInputs
from wind_up.main_analysis import run_wind_up_analysis
from wind_up.models import PlotConfig, WindUpConfig
from wind_up.reanalysis_data import ReanalysisDataset

<<<<<<< HEAD
=======
sys.path.append(str(PROJECTROOT_DIR))
from examples.helpers import download_zenodo_data, setup_logger

>>>>>>> b210fa24
CACHE_DIR = PROJECTROOT_DIR / "cache" / "smarteole_example_data"

ANALYSIS_TIMEBASE_S = 600
CACHE_SUBDIR = CACHE_DIR / f"timebase_{ANALYSIS_TIMEBASE_S}"
CACHE_SUBDIR.mkdir(exist_ok=True, parents=True)

ENSURE_DOWNLOAD = 1
CHECK_RESULTS = 1
PARENT_DIR = Path(__file__).parent
ZIP_FILENAME = "SMARTEOLE-WFC-open-dataset.zip"
MINIMUM_DATA_COUNT_COVERAGE = 0.5  # 50% of the data must be present


@with_parquet_cache(CACHE_SUBDIR / "smarteole_scada.parquet")
def _unpack_scada(timebase_s: int) -> pd.DataFrame:
    """
    Function that translates 1-minute SCADA data to x minute data in the wind-up expected format
    """

    def _separate_turbine_id_from_field(x: str) -> tuple[str, str]:
        parts = x.split("_")
        if len(parts[-1]) == 1:
            wtg_id = parts[-1]
            col_name = "_".join(parts[:-1])
        else:
            wtg_id = parts[-2]
            col_name = "_".join(parts[:-2] + [parts[-1]])
        return f"SMV{wtg_id}", col_name

    def _make_turbine_id_a_column(df: pd.DataFrame) -> pd.DataFrame:
        df.columns = pd.MultiIndex.from_tuples(
            (_separate_turbine_id_from_field(i) for i in df.columns),
            names=[DataColumns.turbine_name, "field"],
        )
        return df.stack(level=0, future_stack=True).reset_index(DataColumns.turbine_name)  # noqa: PD013

    def _map_and_mask_cols(df: pd.DataFrame) -> pd.DataFrame:
        x_minutes_count_lower_limit = timebase_s * MINIMUM_DATA_COUNT_COVERAGE
        mask_active_power = df["active_power_count"] < x_minutes_count_lower_limit
        mask_wind_speed = df["wind_speed_count"] < x_minutes_count_lower_limit
        mask_pitch_angle = df["blade_1_pitch_angle_count"] < x_minutes_count_lower_limit
        mask_gen_rpm = df["generator_speed_count"] < x_minutes_count_lower_limit
        mask_temperature = df["temperature_count"] < x_minutes_count_lower_limit
        mask_nacelle_position = df["nacelle_position_count"] < x_minutes_count_lower_limit
        return df.assign(
            **{
                DataColumns.active_power_mean: lambda d: d["active_power_avg"].mask(mask_active_power),
                DataColumns.active_power_sd: lambda d: d["active_power_std"].mask(mask_active_power),
                DataColumns.wind_speed_mean: lambda d: d["wind_speed_avg"].mask(mask_wind_speed),
                DataColumns.wind_speed_sd: lambda d: d["wind_speed_std"].mask(mask_wind_speed),
                DataColumns.yaw_angle_mean: lambda d: d["nacelle_position_avg"].mask(mask_nacelle_position),
                DataColumns.yaw_angle_min: lambda d: d["nacelle_position_min"].mask(mask_nacelle_position),
                DataColumns.yaw_angle_max: lambda d: d["nacelle_position_max"].mask(mask_nacelle_position),
                DataColumns.pitch_angle_mean: lambda d: d["blade_1_pitch_angle_avg"].mask(mask_pitch_angle),
                DataColumns.gen_rpm_mean: lambda d: d["generator_speed_avg"].mask(mask_gen_rpm),
                DataColumns.ambient_temp: lambda d: d["temperature_avg"].mask(mask_temperature),
                DataColumns.shutdown_duration: 0,
            }
        )

    # unzipping the data in memory and only reading the relevant files
    scada_fpath = "SMARTEOLE-WFC-open-dataset/SMARTEOLE_WakeSteering_SCADA_1minData.csv"
    circular_mean = partial(circmean, low=0, high=360)
    with zipfile.ZipFile(CACHE_DIR / ZIP_FILENAME) as zf:
        return (
            pd.read_csv(zf.open(scada_fpath), parse_dates=[0], index_col=0)
            .pipe(_make_turbine_id_a_column)
            .groupby(DataColumns.turbine_name)
            .resample(f"{timebase_s}s")
            .aggregate(
                {
                    "active_power_avg": "mean",
                    "active_power_std": "mean",
                    "active_power_count": "sum",
                    "wind_speed_avg": "mean",
                    "wind_speed_std": "mean",
                    "wind_speed_count": "sum",
                    "blade_1_pitch_angle_avg": "mean",  # no need for circular_mean because no wrap
                    "blade_1_pitch_angle_count": "sum",
                    "generator_speed_avg": "mean",
                    "generator_speed_count": "sum",
                    "temperature_avg": "mean",
                    "temperature_count": "sum",
                    "nacelle_position_avg": circular_mean,
                    "nacelle_position_max": "max",
                    "nacelle_position_min": "min",
                    "nacelle_position_count": "sum",
                }
            )
            .reset_index(DataColumns.turbine_name)
            .pipe(_map_and_mask_cols)
            .loc[:, DataColumns.all()]
            .rename_axis(TIMESTAMP_COL, axis=0)
            .rename_axis(None, axis=1)
        )


@with_parquet_cache(CACHE_DIR / "smarteole_metadata.parquet")
def _unpack_metadata() -> pd.DataFrame:
    md_fpath = "SMARTEOLE-WFC-open-dataset/SMARTEOLE_WakeSteering_Coordinates_staticData.csv"
    with zipfile.ZipFile(CACHE_DIR / ZIP_FILENAME) as zf:
        return (
            pd.read_csv(zf.open(md_fpath), index_col=0)
            .reset_index()
            .rename(columns={"Turbine": "Name"})
            .query("Name.str.startswith('SMV')")  # is a turbine
            .loc[:, ["Name", "Latitude", "Longitude"]]
            .assign(TimeZone="UTC", TimeSpanMinutes=10, TimeFormat="Start")
        )


@with_parquet_cache(CACHE_SUBDIR / "smarteole_toggle.parquet")
def _unpack_toggle_data(timebase_s: int) -> pd.DataFrame:
    ten_minutes_count_lower_limit = timebase_s * MINIMUM_DATA_COUNT_COVERAGE
    toggle_value_threshold: float = 0.95

    _fpath = "SMARTEOLE-WFC-open-dataset/SMARTEOLE_WakeSteering_ControlLog_1minData.csv"
    with zipfile.ZipFile(CACHE_DIR / ZIP_FILENAME) as zf:
        raw_df = pd.read_csv(zf.open(_fpath), parse_dates=[0], index_col=0)

    required_in_cols = [
        "control_log_offset_active_avg",
        "control_log_offset_active_count",
        "control_log_offset_avg",
    ]
    toggle_df = (
        raw_df[required_in_cols]
        .resample(f"{timebase_s}s")
<<<<<<< HEAD
        .agg(
            {
                "control_log_offset_active_avg": "mean",
                "control_log_offset_active_count": "sum",
                "control_log_offset_avg": "mean",
            }
        )
=======
        .agg({"control_log_offset_active_avg": "mean", "control_log_offset_active_count": "sum"})
>>>>>>> b210fa24
    )
    toggle_df["toggle_on"] = (toggle_df["control_log_offset_active_avg"] >= toggle_value_threshold) & (
        toggle_df["control_log_offset_active_count"] >= ten_minutes_count_lower_limit
    )
    toggle_df["toggle_off"] = (toggle_df["control_log_offset_active_avg"] <= (1 - toggle_value_threshold)) & (
        toggle_df["control_log_offset_active_count"] >= ten_minutes_count_lower_limit
    )
    toggle_df["yaw_offset_command"] = toggle_df["control_log_offset_avg"]

    toggle_df.index = toggle_df.index.tz_localize("UTC")
    toggle_df.index.name = TIMESTAMP_COL
    return toggle_df[["toggle_on", "toggle_off", "yaw_offset_command"]]


if __name__ == "__main__":
    analysis_output_dir = OUTPUT_DIR / "smarteole_example"
    analysis_output_dir.mkdir(exist_ok=True, parents=True)
    setup_logger(analysis_output_dir / "analysis.log")
    logger = logging.getLogger(__name__)

    logger.info("Downloading example data from Zenodo")
    download_zenodo_data(record_id="7342466", output_dir=CACHE_DIR, filenames={ZIP_FILENAME})

    logger.info("Preprocessing (and caching) turbine SCADA data")
    scada_df = _unpack_scada(ANALYSIS_TIMEBASE_S)
    logger.info("Preprocessing (and caching) turbine metadata")
    metadata_df = _unpack_metadata()
    logger.info("Preprocessing (and caching) toggle data")
    toggle_df = _unpack_toggle_data(ANALYSIS_TIMEBASE_S)
<<<<<<< HEAD

    logger.info("Merging SMV6 yaw offset command signal into SCADA data")
    toggle_df_no_tz = toggle_df.copy()
    toggle_df_no_tz.index = toggle_df_no_tz.index.tz_localize(None)
    scada_df = scada_df.merge(toggle_df_no_tz["yaw_offset_command"], left_index=True, right_index=True, how="left")
    scada_df["yaw_offset_command"] = scada_df["yaw_offset_command"].where(scada_df["TurbineName"] == "SMV6", 0)
    del toggle_df_no_tz
=======
>>>>>>> b210fa24

    logger.info("Loading reference reanalysis data")
    reanalysis_dataset = ReanalysisDataset(
        id="ERA5T_50.00N_2.75E_100m_1hr",
        data=pd.read_parquet(PARENT_DIR / "ERA5T_50.00N_2.75E_100m_1hr_20200201_20200531.parquet"),
    )

    logger.info("Defining Assessment Configuration")
    wtg_map = {
        f"SMV{i}": {
            "name": f"SMV{i}",
            "turbine_type": {
                "turbine_type": "Senvion-MM82-2050",
                "rotor_diameter_m": 82.0,
                "rated_power_kw": 2050.0,
                "cutout_ws_mps": 25,
                "normal_operation_pitch_range": (-10.0, 35.0),
                "normal_operation_genrpm_range": (250.0, 2000.0),
                "rpm_v_pw_margin_factor": 0.05,
                "pitch_to_stall": False,
            },
        }
        for i in range(1, 7 + 1)
    }
    northing_corrections_utc = [
        ("SMV1", pd.Timestamp("2020-02-17 16:30:00+0000"), 5.750994540354649),
        ("SMV2", pd.Timestamp("2020-02-17 16:30:00+0000"), 5.690999999999994),
        ("SMV3", pd.Timestamp("2020-02-17 16:30:00+0000"), 5.558000000000042),
        ("SMV4", pd.Timestamp("2020-02-17 16:30:00+0000"), 5.936999999999996),
        ("SMV5", pd.Timestamp("2020-02-17 16:30:00+0000"), 6.797253350869262),
        ("SMV6", pd.Timestamp("2020-02-17 16:30:00+0000"), 5.030130916842758),
        ("SMV7", pd.Timestamp("2020-02-17 16:30:00+0000"), 4.605999999999972),
    ]

    wd_filter_margin = 3 + 7 * ANALYSIS_TIMEBASE_S / 600
    cfg = WindUpConfig(
        assessment_name="smarteole_example",
        timebase_s=ANALYSIS_TIMEBASE_S,
        require_ref_wake_free=True,
        detrend_min_hours=12,
        ref_wd_filter=[207 - wd_filter_margin, 236 + wd_filter_margin],  # steer is from 207-236
        filter_all_test_wtgs_together=True,
        use_lt_distribution=False,
        out_dir=analysis_output_dir,
        test_wtgs=[wtg_map["SMV6"], wtg_map["SMV5"]],
        ref_wtgs=[wtg_map["SMV7"]],
        ref_super_wtgs=[],
        non_wtg_ref_names=[],
        analysis_first_dt_utc_start=pd.Timestamp("2020-02-17 16:30:00+0000"),
        upgrade_first_dt_utc_start=pd.Timestamp("2020-02-17 16:30:00+0000"),
        analysis_last_dt_utc_start=pd.Timestamp("2020-05-25 00:00:00+0000") - pd.Timedelta(seconds=ANALYSIS_TIMEBASE_S),
        lt_first_dt_utc_start=pd.Timestamp("2020-02-17 16:30:00+0000"),
        lt_last_dt_utc_start=pd.Timestamp("2020-05-25 00:00:00+0000") - pd.Timedelta(seconds=ANALYSIS_TIMEBASE_S),
        detrend_first_dt_utc_start=pd.Timestamp("2020-02-17 16:30:00+0000"),
        detrend_last_dt_utc_start=pd.Timestamp("2020-05-25 00:00:00+0000") - pd.Timedelta(seconds=ANALYSIS_TIMEBASE_S),
        years_for_lt_distribution=0,
        years_for_detrend=0,
        ws_bin_width=1.0,
        asset={
            "name": "Sole du Moulin Vieux",
            "wtgs": list(wtg_map.values()),
            "masts_and_lidars": [],
        },
        northing_corrections_utc=northing_corrections_utc,
        toggle={
            "name": "wake steering",
            "toggle_file_per_turbine": False,
            "toggle_filename": "SMV_offset_active_toggle_df.parquet",
            "detrend_data_selection": "use_toggle_off_data",
            "pairing_filter_method": "any_within_timedelta",
            "pairing_filter_timedelta_seconds": 3600,
            "toggle_change_settling_filter_seconds": 120,
        },
    )
    plot_cfg = PlotConfig(show_plots=False, save_plots=True, plots_dir=cfg.out_dir / "plots")

    assessment_inputs = AssessmentInputs.from_cfg(
        cfg=cfg,
        plot_cfg=plot_cfg,
        toggle_df=toggle_df,
        scada_df=scada_df,
        metadata_df=metadata_df,
        reanalysis_datasets=[reanalysis_dataset],
        cache_dir=CACHE_SUBDIR,
    )
    results_per_test_ref_df = run_wind_up_analysis(assessment_inputs)

    net_p50, net_p95, net_p5 = calc_net_uplift(results_per_test_ref_df, confidence=0.9)
    print(f"net P50: {net_p50:.1%}, net P95: {net_p95:.1%}, net P5: {net_p5:.1%}")

    if CHECK_RESULTS:
        # print key results to console
        key_results_df = results_per_test_ref_df[
            [
                "test_wtg",
                "ref",
                "uplift_frc",
                "unc_one_sigma_frc",
                "uplift_p95_frc",
                "uplift_p5_frc",
                "pp_valid_hours_pre",
                "pp_valid_hours_post",
                "mean_power_post",
            ]
        ]

        def convert_frc_cols_to_pct(input_df: pd.DataFrame, dp: int = 1) -> pd.DataFrame:
            for i, col in enumerate(x for x in input_df.columns if x.endswith("_frc")):
                if i == 0:
                    output_df = input_df.assign(**{col: (input_df[col] * 100).round(dp).astype(str) + "%"})
                else:
                    output_df = output_df.assign(**{col: (input_df[col] * 100).round(dp).astype(str) + "%"})
                output_df = output_df.rename(columns={col: col.replace("_frc", "_pct")})
            return output_df

        print_df = convert_frc_cols_to_pct(key_results_df).rename(
            columns={
                "test_wtg": "turbine",
                "ref": "reference",
                "uplift_pct": "energy uplift",
                "unc_one_sigma_pct": "uplift uncertainty",
                "uplift_p95_pct": "uplift P95",
                "uplift_p5_pct": "uplift P5",
                "pp_valid_hours_pre": "valid hours toggle off",
                "pp_valid_hours_post": "valid hours toggle on",
                "mean_power_post": "mean power toggle on",
            }
        )
        print_df["mean power toggle on"] = print_df["mean power toggle on"].round(0).astype("int64")
        results_table = tabulate(
            print_df,
            headers="keys",
            tablefmt="outline",
            floatfmt=".1f",
            numalign="center",
            stralign="center",
            showindex=False,
        )
        print(results_table)

        # raise an error if results don't match expected
        expected_print_df = pd.DataFrame(
            {
                "turbine": ["SMV6", "SMV5"],
                "reference": ["SMV7", "SMV7"],
                "energy uplift": ["-1.1%", "3.0%"],
                "uplift uncertainty": ["0.6%", "1.2%"],
                "uplift P95": ["-2.1%", "1.1%"],
                "uplift P5": ["-0.2%", "5.0%"],
                "valid hours toggle off": [137 + 5 / 6, 137 + 4 / 6],
                "valid hours toggle on": [136.0, 137 + 1 / 6],
                "mean power toggle on": [1148, 994],
            },
            index=[0, 1],
        )

        assert_frame_equal(print_df, expected_print_df)<|MERGE_RESOLUTION|>--- conflicted
+++ resolved
@@ -17,12 +17,9 @@
 from wind_up.models import PlotConfig, WindUpConfig
 from wind_up.reanalysis_data import ReanalysisDataset
 
-<<<<<<< HEAD
-=======
 sys.path.append(str(PROJECTROOT_DIR))
 from examples.helpers import download_zenodo_data, setup_logger
 
->>>>>>> b210fa24
 CACHE_DIR = PROJECTROOT_DIR / "cache" / "smarteole_example_data"
 
 ANALYSIS_TIMEBASE_S = 600
@@ -151,7 +148,6 @@
     toggle_df = (
         raw_df[required_in_cols]
         .resample(f"{timebase_s}s")
-<<<<<<< HEAD
         .agg(
             {
                 "control_log_offset_active_avg": "mean",
@@ -159,9 +155,6 @@
                 "control_log_offset_avg": "mean",
             }
         )
-=======
-        .agg({"control_log_offset_active_avg": "mean", "control_log_offset_active_count": "sum"})
->>>>>>> b210fa24
     )
     toggle_df["toggle_on"] = (toggle_df["control_log_offset_active_avg"] >= toggle_value_threshold) & (
         toggle_df["control_log_offset_active_count"] >= ten_minutes_count_lower_limit
@@ -191,7 +184,6 @@
     metadata_df = _unpack_metadata()
     logger.info("Preprocessing (and caching) toggle data")
     toggle_df = _unpack_toggle_data(ANALYSIS_TIMEBASE_S)
-<<<<<<< HEAD
 
     logger.info("Merging SMV6 yaw offset command signal into SCADA data")
     toggle_df_no_tz = toggle_df.copy()
@@ -199,8 +191,6 @@
     scada_df = scada_df.merge(toggle_df_no_tz["yaw_offset_command"], left_index=True, right_index=True, how="left")
     scada_df["yaw_offset_command"] = scada_df["yaw_offset_command"].where(scada_df["TurbineName"] == "SMV6", 0)
     del toggle_df_no_tz
-=======
->>>>>>> b210fa24
 
     logger.info("Loading reference reanalysis data")
     reanalysis_dataset = ReanalysisDataset(
